<<<<<<< HEAD
declare module 'execa'
declare module 'is-ci'
declare module 'slash'
declare module 'which-pm-runs'
=======
declare module 'execa'
>>>>>>> a3831800
<|MERGE_RESOLUTION|>--- conflicted
+++ resolved
@@ -1,8 +1,2 @@
-<<<<<<< HEAD
 declare module 'execa'
-declare module 'is-ci'
-declare module 'slash'
-declare module 'which-pm-runs'
-=======
-declare module 'execa'
->>>>>>> a3831800
+declare module 'which-pm-runs'