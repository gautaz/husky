import fs from 'fs'
import path from 'path'

interface Context {
  createdAt: string
  homepage: string
  packageManager: string
  pathToUserPkgDir: string
  pkgDirectory?: string
  pkgHomepage?: string
  version: string
}

// Used to identify scripts created by Husky
export const huskyIdentifier = '# husky'

// Experimental
const huskyrc = '.huskyrc'

// Render script
const render = ({
  createdAt,
  homepage,
  packageManager,
  pathToUserPkgDir,
  pkgDirectory,
  pkgHomepage,
  version
}: Context): string => `#!/bin/sh
${huskyIdentifier}

# Hook created by Husky v${version} (${homepage})
#   At: ${createdAt}
#   From: ${pkgDirectory} (${pkgHomepage})
#   With: ${packageManager}

gitRoot="$(git rev-parse --show-toplevel)"
gitParams="$*"
hookName=\`basename "$0"\`
packageManager=${packageManager}

debug() {
  if [ "$HUSKY_DEBUG" = "true" ] || [ "$HUSKY_DEBUG" = "1" ]; then
    echo "husky:debug $1"
  fi
}

command_exists () {
  command -v "$1" >/dev/null 2>&1
}

run_command () {
  if command_exists "$1"; then
    "$@" husky-run $hookName "$gitParams"

<<<<<<< HEAD
    exitCode="$?"
    debug "$* husky-run exited with $exitCode exit code"

    if [ $exitCode -eq 127 ]; then
      echo "Can't find Husky, skipping $hookName hook"
      echo "You can reinstall it using 'npm install husky --save-dev' or delete this hook"
    else
      exit $exitCode
=======
if [ "$\{HUSKY_USE_YARN}" = "true" ] || [ "$\{HUSKY_USE_YARN}" = "1" ]; then
  debug "Calling husky through Yarn"
  yarn husky-run $hookName "$gitParams"
else
${
  platform === 'win32'
    ? ''
    : `
  if ! command -v node >/dev/null 2>&1; then
    echo "Info: can't find node in PATH, trying to find a node binary on your system"
  fi
`
}
  if [ -f "$scriptPath" ]; then
    # if [ -t 1 ]; then
    #   exec < /dev/tty
    # fi
    if [ -f ${huskyrc} ]; then
      debug "Sourcing '${huskyrc}'"
      . ${huskyrc}
>>>>>>> 21fd8147
    fi

  else
    echo "Can't find $1 in PATH: $PATH"
    echo "Skipping $hookName hook"
    exit 0
  fi
}

if [ -f ~/${huskyrc} ]; then
  debug "source ~/${huskyrc}"
  . ~/${huskyrc}
fi

if [ -f "$gitRoot"/${huskyrc}.local ]; then
  debug "source $gitRoot/${huskyrc}.local"
  . "$gitRoot"/${huskyrc}.local
fi

debug "$hookName hook started"

if [ "$HUSKY_SKIP_HOOKS" = "true" ] || [ "$HUSKY_SKIP_HOOKS" = "1" ]; then
  debug "HUSKY_SKIP_HOOKS is set to $HUSKY_SKIP_HOOKS, skipping hook"
  exit 0
fi

cd "${pathToUserPkgDir}"
case $packageManager in
  "npm") run_command npx --no-install;;
  "pnpm") run_command pnpx --no-install;;
  "yarn") run_command yarn;;
  "*") echo "Unknow package manager: $packageManager"; exit 0;;
esac
`

/**
 * @param {string} pathToUserPkgDir - relative path from git dir to dir containing package.json
 * @param {string} packageManager - e.g. npm, pnpm or yarn
 * @returns {string} script
 */
export default function(
  pathToUserPkgDir: string,
  packageManager: string
): string {
  // Env variable
  const pkgHomepage = process && process.env && process.env.npm_package_homepage
  const pkgDirectory = process && process.env && process.env.PWD

  // Husky package.json
  const { homepage, version } = JSON.parse(
    fs.readFileSync(path.join(__dirname, '../../package.json'), 'utf-8')
  )

  // Created at
  const createdAt = new Date().toLocaleString()

  // Script runner command
  if (!['npm', 'pnpm', 'yarn'].includes(packageManager)) {
    throw new Error(
      `Unknown package manager: ${packageManager} (npm_config_user_agent: ${process.env.npm_config_user_agent})`
    )
  }

  // Render script
  return render({
    createdAt,
    homepage,
    packageManager,
    pathToUserPkgDir,
    pkgDirectory,
    pkgHomepage,
    version
  })
}<|MERGE_RESOLUTION|>--- conflicted
+++ resolved
@@ -25,7 +25,7 @@
   pathToUserPkgDir,
   pkgDirectory,
   pkgHomepage,
-  version
+  version,
 }: Context): string => `#!/bin/sh
 ${huskyIdentifier}
 
@@ -53,7 +53,6 @@
   if command_exists "$1"; then
     "$@" husky-run $hookName "$gitParams"
 
-<<<<<<< HEAD
     exitCode="$?"
     debug "$* husky-run exited with $exitCode exit code"
 
@@ -62,28 +61,6 @@
       echo "You can reinstall it using 'npm install husky --save-dev' or delete this hook"
     else
       exit $exitCode
-=======
-if [ "$\{HUSKY_USE_YARN}" = "true" ] || [ "$\{HUSKY_USE_YARN}" = "1" ]; then
-  debug "Calling husky through Yarn"
-  yarn husky-run $hookName "$gitParams"
-else
-${
-  platform === 'win32'
-    ? ''
-    : `
-  if ! command -v node >/dev/null 2>&1; then
-    echo "Info: can't find node in PATH, trying to find a node binary on your system"
-  fi
-`
-}
-  if [ -f "$scriptPath" ]; then
-    # if [ -t 1 ]; then
-    #   exec < /dev/tty
-    # fi
-    if [ -f ${huskyrc} ]; then
-      debug "Sourcing '${huskyrc}'"
-      . ${huskyrc}
->>>>>>> 21fd8147
     fi
 
   else
@@ -126,7 +103,7 @@
  */
 export default function(
   pathToUserPkgDir: string,
-  packageManager: string
+  packageManager: string,
 ): string {
   // Env variable
   const pkgHomepage = process && process.env && process.env.npm_package_homepage
@@ -134,7 +111,7 @@
 
   // Husky package.json
   const { homepage, version } = JSON.parse(
-    fs.readFileSync(path.join(__dirname, '../../package.json'), 'utf-8')
+    fs.readFileSync(path.join(__dirname, '../../package.json'), 'utf-8'),
   )
 
   // Created at
@@ -143,7 +120,7 @@
   // Script runner command
   if (!['npm', 'pnpm', 'yarn'].includes(packageManager)) {
     throw new Error(
-      `Unknown package manager: ${packageManager} (npm_config_user_agent: ${process.env.npm_config_user_agent})`
+      `Unknown package manager: ${packageManager} (npm_config_user_agent: ${process.env.npm_config_user_agent})`,
     )
   }
 
@@ -155,6 +132,6 @@
     pathToUserPkgDir,
     pkgDirectory,
     pkgHomepage,
-    version
+    version,
   })
 }