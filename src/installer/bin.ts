--- conflicted
+++ resolved
@@ -7,12 +7,8 @@
 import gitRevParse from './gitRevParse'
 
 // Debug
-<<<<<<< HEAD
-debug(`cwd: ${process.cwd()}`)
-=======
 debug(`Current working directory is '${process.cwd()}'`)
 debug(`INIT_CWD environment variable is set to '${process.env.INIT_CWD}'`)
->>>>>>> 21fd8147
 
 // Action can be "install" or "uninstall"
 // huskyDir is ONLY used in dev, don't use this arguments
@@ -23,7 +19,7 @@
   // Show un/install message
   console.log(
     'husky > %s git hooks',
-    action === 'install' ? 'Setting up' : 'Uninstalling'
+    action === 'install' ? 'Setting up' : 'Uninstalling',
   )
 
   // Skip install if HUSKY_SKIP_INSTALL=1
@@ -33,7 +29,7 @@
   ) {
     console.log(
       "HUSKY_SKIP_INSTALL environment variable is set to 'true',",
-      'skipping Git hooks installation.'
+      'skipping Git hooks installation.',
     )
     process.exit(0)
   }
@@ -41,7 +37,7 @@
   if (process.env.GIT_DIR) {
     debug(`GIT_DIR environment variable is set to '${process.env.GIT_DIR}'.`)
     debug(
-      `Unless it's on purpose, you may want to unset GIT_DIR as it will affect where Git hooks are going to be installed.`
+      `Unless it's on purpose, you may want to unset GIT_DIR as it will affect where Git hooks are going to be installed.`,
     )
   }
 
