--- conflicted
+++ resolved
@@ -1,10 +1,6 @@
 {
   "name": "husky",
-<<<<<<< HEAD
   "version": "4.0.0-beta.1",
-=======
-  "version": "3.0.5",
->>>>>>> 7d36a587
   "description": "Prevents bad commit or push (git hooks, pre-commit/precommit, pre-push/prepush, post-merge/postmerge and all that stuff...)",
   "bin": {
     "husky-run": "./run.js",
@@ -16,7 +12,6 @@
   "scripts": {
     "test": "npm run lint && jest",
     "install": "node husky install",
-    "postinstall": "opencollective-postinstall || true",
     "preuninstall": "node husky uninstall",
     "build": "del-cli lib && tsc",
     "version": "jest -u && git add -A src/installer/__tests__/__snapshots__",
@@ -24,12 +19,8 @@
     "prepublishOnly": "npm run test && npm run build && pinst --enable && pkg-ok",
     "postpublish": "pinst --disable",
     "lint": "eslint . --ext .js,.ts --ignore-path .gitignore",
-<<<<<<< HEAD
-    "fix": "npm run lint -- --fix"
-=======
     "fix": "npm run lint -- --fix",
     "_postinstall": "opencollective-postinstall || exit 0"
->>>>>>> 7d36a587
   },
   "repository": {
     "type": "git",
