--- conflicted
+++ resolved
@@ -1,10 +1,6 @@
 {
   "name": "husky",
-<<<<<<< HEAD
   "version": "4.0.0-beta.2",
-=======
-  "version": "3.0.8",
->>>>>>> a3831800
   "description": "Prevents bad commit or push (git hooks, pre-commit/precommit, pre-push/prepush, post-merge/postmerge and all that stuff...)",
   "bin": {
     "husky-run": "./run.js",
@@ -17,11 +13,8 @@
     "test": "npm run lint && jest",
     "_install": "node husky install",
     "preuninstall": "node husky uninstall",
-<<<<<<< HEAD
-=======
     "devinstall": "npm run build && cross-env HUSKY_DEBUG=1 npm run _install -- node_modules/husky && node scripts/dev-fix-path",
     "devuninstall": "npm run build && cross-env HUSKY_DEBUG=1 npm run preuninstall -- node_modules/husky",
->>>>>>> a3831800
     "build": "del-cli lib && tsc",
     "version": "jest -u && git add -A src/installer/__tests__/__snapshots__",
     "postversion": "git push && git push --tags",
